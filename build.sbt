import Dependencies._

ThisBuild / versionScheme := Some("early-semver")

ThisBuild / evictionErrorLevel := Level.Warn

lazy val commonSettings = Seq(
  organization := "com.evolutiongaming",
  homepage := Some(new URL("http://github.com/evolution-gaming/kafka-journal")),
  startYear := Some(2018),
  organizationName := "Evolution",
  organizationHomepage := Some(url("http://evolution.com")),
  publishTo := Some(Resolver.evolutionReleases),
  scalaVersion := crossScalaVersions.value.head,
<<<<<<< HEAD
  crossScalaVersions := Seq("2.13.5", "2.12.14"),
=======
  crossScalaVersions := Seq("2.13.6", "2.12.10"),
>>>>>>> b95c879a
  Compile / doc / scalacOptions ++= Seq("-groups", "-implicits", "-no-link-warnings"),
  scalacOptsFailOnWarn := Some(false),
  licenses := Seq(("MIT", url("https://opensource.org/licenses/MIT"))),
  releaseCrossBuild := true,
  Test / testOptions ++= Seq(Tests.Argument(TestFrameworks.ScalaTest, "-oUDNCXEHLOPQRM")),
  libraryDependencies += compilerPlugin(`kind-projector` cross CrossVersion.full))


lazy val root = (project in file(".")
  settings (name := "kafka-journal")
  settings commonSettings
  settings (publish / skip  := true)
  aggregate(
    `scalatest-io`,
    journal,
    persistence,
    `tests`,
    replicator,
    `eventual-cassandra`,
    `journal-circe`,
    `persistence-circe`))

lazy val `scalatest-io` = (project in file("scalatest-io")
  settings (name := "kafka-journal-scalatest-io")
  settings commonSettings
  settings (publish / skip  := true)
  settings (libraryDependencies ++= Seq(
    scalatest,
    Smetrics.smetrics,
    Cats.core,
    Cats.effect)))

lazy val journal = (project in file("journal")
  settings (name := "kafka-journal")
  settings commonSettings
  dependsOn (`scalatest-io` % Test)
  settings (libraryDependencies ++= Seq(
    Akka.actor,
    Akka.stream,
    Akka.testkit % Test,
    Akka.slf4j % Test,
    `cats-helper`,
    Kafka.`kafka-clients`,
    skafka,
    scalatest % Test,
    `executor-tools`,
    random,
    retry,
    `cats-helper`,
    `play-json`,
    `play-json-jsoniter`,
    `future-helper`,
    hostname,
    `cassandra-driver`,
    scassandra,
    scache,
    `cassandra-sync`,
    `scala-java8-compat`,
    Pureconfig.pureconfig,
    Pureconfig.cats,
    Smetrics.smetrics,
    sstream,
    Cats.core,
    Cats.effect,
    Scodec.core,
    Scodec.bits,
    Logback.core % Test,
    Logback.classic % Test)))

lazy val persistence = (project in file("persistence")
  settings (name := "kafka-journal-persistence")
  settings commonSettings
  dependsOn (
    journal % "test->test;compile->compile", 
    `eventual-cassandra`)
  settings (libraryDependencies ++= Seq(
    `akka-serialization`,
    `cats-helper`,
    Akka.persistence,
    `akka-test-actor` % Test)))

lazy val `tests` = (project in file("tests")
  settings (name := "kafka-journal-tests")
  settings commonSettings
  settings Seq(
    publish / skip  := true,
    Test / fork := true,
    Test / parallelExecution := false,
    Test / javaOptions ++= Seq("-Xms3G", "-Xmx3G"))
  dependsOn (
    persistence % "test->test;compile->compile",
    `persistence-circe`,
    replicator)
  settings (libraryDependencies ++= Seq(
    `cats-helper`,
    Kafka.kafka % Test,
    `kafka-launcher` % Test,
    `cassandra-launcher` % Test,
    scalatest % Test,
    Akka.`persistence-tck` % Test,
    Slf4j.`log4j-over-slf4j` % Test,
    Logback.core % Test,
    Logback.classic % Test,
    scalatest % Test)))

lazy val replicator = (Project("replicator", file("replicator"))
  settings (name := "kafka-journal-replicator")
  settings commonSettings
  dependsOn (
    journal % "test->test;compile->compile", 
    `eventual-cassandra`)
  settings (libraryDependencies ++= Seq(`cats-helper`)))

lazy val `eventual-cassandra` = (project in file("eventual-cassandra")
  settings (name := "kafka-journal-eventual-cassandra")
  settings commonSettings
  dependsOn (journal % "test->test;compile->compile")
  settings (libraryDependencies ++= Seq(scache, scassandra)))

lazy val `journal-circe` = (project in file("circe/core")
  settings (name := "kafka-journal-circe")
  settings commonSettings
  dependsOn (journal % "test->test;compile->compile")
  settings (libraryDependencies ++= Seq(Circe.core, Circe.generic, Circe.jawn)))

lazy val `persistence-circe` = (project in file("circe/persistence")
  settings (name := "kafka-journal-persistence-circe")
  settings commonSettings
  dependsOn (`journal-circe`, persistence % "test->test;compile->compile"))<|MERGE_RESOLUTION|>--- conflicted
+++ resolved
@@ -12,11 +12,7 @@
   organizationHomepage := Some(url("http://evolution.com")),
   publishTo := Some(Resolver.evolutionReleases),
   scalaVersion := crossScalaVersions.value.head,
-<<<<<<< HEAD
-  crossScalaVersions := Seq("2.13.5", "2.12.14"),
-=======
   crossScalaVersions := Seq("2.13.6", "2.12.10"),
->>>>>>> b95c879a
   Compile / doc / scalacOptions ++= Seq("-groups", "-implicits", "-no-link-warnings"),
   scalacOptsFailOnWarn := Some(false),
   licenses := Seq(("MIT", url("https://opensource.org/licenses/MIT"))),
