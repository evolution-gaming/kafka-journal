import sbt._

object Dependencies {

  val prometheus           = "io.prometheus"           % "simpleclient"          % "0.6.0"
  val scalatest            = "org.scalatest"          %% "scalatest"             % "3.0.9"
<<<<<<< HEAD
  val `scala-java8-compat` = "org.scala-lang.modules" %% "scala-java8-compat"    % "1.0.0"
  val `kind-projector`     = "org.typelevel"           % "kind-projector"        % "0.12.0"
=======
  val `scala-java8-compat` = "org.scala-lang.modules" %% "scala-java8-compat"    % "0.9.1"
  val `kind-projector`     = "org.typelevel"           % "kind-projector"        % "0.13.0"
>>>>>>> 19937f25
  val `cassandra-driver`   = "com.datastax.cassandra"  % "cassandra-driver-core" % "3.10.1"
  val `play-json`          = "com.typesafe.play"      %% "play-json"             % "2.9.1"
  val `play-json-jsoniter` = "com.evolutiongaming"    %% "play-json-jsoniter"    % "0.9.0"
  val `executor-tools`     = "com.evolutiongaming"    %% "executor-tools"        % "1.0.2"
  val `config-tools`       = "com.evolutiongaming"    %% "config-tools"          % "1.0.3"
  val `akka-serialization` = "com.evolutiongaming"    %% "akka-serialization"    % "1.0.3"
  val `future-helper`      = "com.evolutiongaming"    %% "future-helper"         % "1.0.6"
  val `kafka-launcher`     = "com.evolutiongaming"    %% "kafka-launcher"        % "0.0.10"
  val `cassandra-launcher` = "com.evolutiongaming"    %% "cassandra-launcher"    % "0.0.4"
  val hostname             = "com.evolutiongaming"    %% "hostname"              % "0.1.2"
  val scassandra           = "com.evolutiongaming"    %% "scassandra"            % "3.0.2"
  val `cassandra-sync`     = "com.evolutiongaming"    %% "cassandra-sync"        % "1.0.8"
  val `cats-helper`        = "com.evolutiongaming"    %% "cats-helper"           % "2.1.4"
  val random               = "com.evolutiongaming"    %% "random"                % "0.0.7"
  val retry                = "com.evolutiongaming"    %% "retry"                 % "2.1.0"
  val sstream              = "com.evolutiongaming"    %% "sstream"               % "0.2.1"
  val skafka               = "com.evolutiongaming"    %% "skafka"                % "11.0.0"
  val scache               = "com.evolutiongaming"    %% "scache"                % "3.2.0"
  val `akka-test-actor`    = "com.evolutiongaming"    %% "akka-test-actor"       % "0.0.2"

  object Cats {
    val core   = "org.typelevel" %% "cats-core"   % "2.3.0"
    val effect = "org.typelevel" %% "cats-effect" % "2.3.1"
  }

  object Logback {
    private val version = "1.2.3"
    val core    = "ch.qos.logback" % "logback-core"    % version
    val classic = "ch.qos.logback" % "logback-classic" % version
  }

  object Slf4j {
    private val version = "1.7.30"
    val api                = "org.slf4j" % "slf4j-api"        % version
    val `log4j-over-slf4j` = "org.slf4j" % "log4j-over-slf4j" % version
  }

  object Akka {
    private val version = "2.5.31"
    val actor             = "com.typesafe.akka" %% "akka-actor"           % version
    val testkit           = "com.typesafe.akka" %% "akka-testkit"         % version
    val stream            = "com.typesafe.akka" %% "akka-stream"          % version
    val persistence       = "com.typesafe.akka" %% "akka-persistence"     % version
    val `persistence-tck` = "com.typesafe.akka" %% "akka-persistence-tck" % version
    val slf4j             = "com.typesafe.akka" %% "akka-slf4j"           % version
  }
  
  object Kafka {
    private val version = "2.5.1"
    val kafka           = "org.apache.kafka" %% "kafka"         % version
    val `kafka-clients` = "org.apache.kafka" %  "kafka-clients" % version
  }

  object Scodec {
    val core = "org.scodec" %% "scodec-core" % "1.11.7"
    val bits = "org.scodec" %% "scodec-bits" % "1.1.20"
  }

  object Smetrics {
    private val version = "0.1.2"
    val smetrics   = "com.evolutiongaming" %% "smetrics"            % version
    val prometheus = "com.evolutiongaming" %% "smetrics-prometheus" % version
  }

  object Pureconfig {
    private val version = "0.12.3"
    val pureconfig = "com.github.pureconfig" %% "pureconfig"      % version
    val cats       = "com.github.pureconfig" %% "pureconfig-cats" % version
  }

  object Circe {
    private val version = "0.13.0"
    val core    = "io.circe" %% "circe-core"    % version
    val generic = "io.circe" %% "circe-generic" % version
    val jawn    = "io.circe" %% "circe-jawn"    % version
  }
}<|MERGE_RESOLUTION|>--- conflicted
+++ resolved
@@ -4,13 +4,8 @@
 
   val prometheus           = "io.prometheus"           % "simpleclient"          % "0.6.0"
   val scalatest            = "org.scalatest"          %% "scalatest"             % "3.0.9"
-<<<<<<< HEAD
-  val `scala-java8-compat` = "org.scala-lang.modules" %% "scala-java8-compat"    % "1.0.0"
-  val `kind-projector`     = "org.typelevel"           % "kind-projector"        % "0.12.0"
-=======
   val `scala-java8-compat` = "org.scala-lang.modules" %% "scala-java8-compat"    % "0.9.1"
   val `kind-projector`     = "org.typelevel"           % "kind-projector"        % "0.13.0"
->>>>>>> 19937f25
   val `cassandra-driver`   = "com.datastax.cassandra"  % "cassandra-driver-core" % "3.10.1"
   val `play-json`          = "com.typesafe.play"      %% "play-json"             % "2.9.1"
   val `play-json-jsoniter` = "com.evolutiongaming"    %% "play-json-jsoniter"    % "0.9.0"
