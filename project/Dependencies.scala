--- conflicted
+++ resolved
@@ -2,13 +2,8 @@
 
 object Dependencies {
 
-<<<<<<< HEAD
-  val scalatest            = "org.scalatest"          %% "scalatest"             % "3.1.1"
-  val `scala-java8-compat` = "org.scala-lang.modules" %% "scala-java8-compat"    % "0.9.0"
-=======
   val scalatest            = "org.scalatest"          %% "scalatest"             % "3.0.8"
   val `scala-java8-compat` = "org.scala-lang.modules" %% "scala-java8-compat"    % "0.9.1"
->>>>>>> aa712330
   val prometheus           = "io.prometheus"           % "simpleclient"          % "0.6.0"
   val `cassandra-driver`   = "com.datastax.cassandra"  % "cassandra-driver-core" % "3.7.2"
   val `play-json`          = "com.typesafe.play"      %% "play-json"             % "2.7.4"
