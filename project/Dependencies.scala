--- conflicted
+++ resolved
@@ -16,17 +16,10 @@
   val `kafka-launcher`     = "com.evolutiongaming"    %% "kafka-launcher"        % "0.0.10"
   val `cassandra-launcher` = "com.evolutiongaming"    %% "cassandra-launcher"    % "0.0.4"
   val hostname             = "com.evolutiongaming"    %% "hostname"              % "0.1.2"
-<<<<<<< HEAD
-  val scassandra           = "com.evolutiongaming"    %% "scassandra"            % "3.0.2"
-  val `cassandra-sync`     = "com.evolutiongaming"    %% "cassandra-sync"        % "1.0.8"
-  val `cats-helper`        = "com.evolutiongaming"    %% "cats-helper"           % "2.1.4"
-  val random               = "com.evolutiongaming"    %% "random"                % "0.1.0"
-=======
   val scassandra           = "com.evolutiongaming"    %% "scassandra"            % "3.2.1"
   val `cassandra-sync`     = "com.evolutiongaming"    %% "cassandra-sync"        % "1.1.0"
   val `cats-helper`        = "com.evolutiongaming"    %% "cats-helper"           % "2.3.0"
   val random               = "com.evolutiongaming"    %% "random"                % "0.0.7"
->>>>>>> 62f53860
   val retry                = "com.evolutiongaming"    %% "retry"                 % "2.1.0"
   val sstream              = "com.evolutiongaming"    %% "sstream"               % "0.2.1"
   val skafka               = "com.evolutiongaming"    %% "skafka"                % "11.0.0"
