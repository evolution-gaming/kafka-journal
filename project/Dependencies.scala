--- conflicted
+++ resolved
@@ -54,11 +54,7 @@
   }
   
   object Kafka {
-<<<<<<< HEAD
-    private val version = "2.8.1"
-=======
     private val version = "2.7.2"
->>>>>>> 5e5e95a4
     val kafka           = "org.apache.kafka" %% "kafka"         % version
     val `kafka-clients` = "org.apache.kafka" %  "kafka-clients" % version
   }
