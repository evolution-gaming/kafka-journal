package com.evolutiongaming.kafka.journal.eventual.cassandra

import cats.Monad
import cats.effect._
import cats.syntax.all._
import com.evolutiongaming.catshelper.CatsHelper._
import com.evolutiongaming.catshelper.{Log, LogOf, Schedule}
import com.evolutiongaming.kafka.journal.util.CatsHelper._
import com.evolutiongaming.kafka.journal.eventual.cassandra.CassandraHelper._
import com.evolutiongaming.kafka.journal.eventual.cassandra.EventualCassandraConfig.ConsistencyConfig

import scala.concurrent.duration._
import cats.effect.{ Ref, Temporal }

trait CassandraHealthCheck[F[_]] {
  def error: F[Option[Throwable]]
}

object CassandraHealthCheck {

<<<<<<< HEAD
  def of[F[_] : Concurrent : Temporal : LogOf](
    session: Resource[F, CassandraSession[F]]
=======
  def of[F[_] : Concurrent : Timer : LogOf](
    session: Resource[F, CassandraSession[F]],
    consistencyConfig: ConsistencyConfig.Read
>>>>>>> eda121f3
  ): Resource[F, CassandraHealthCheck[F]] = {

    val statement = for {
      session   <- session
      statement <- {
        implicit val session1 = session
        Statement.of[F](consistencyConfig).toResource
      }
    } yield statement

    for {
      log    <- LogOf[F].apply(CassandraHealthCheck.getClass).toResource
      result <- of(initial = 10.seconds, interval = 1.second, statement = statement, log = log)
    } yield result
  }

  def of[F[_] : Concurrent : Temporal](
    initial: FiniteDuration,
    interval: FiniteDuration,
    statement: Resource[F, Statement[F]],
    log: Log[F]
  ): Resource[F, CassandraHealthCheck[F]] = {

    for {
      ref       <- Ref.of[F, Option[Throwable]](none).toResource
      statement <- statement
      _         <- Schedule(initial, interval) {
        for {
          e <- statement.error[Throwable]
          _ <- e.foldMapM { e => log.error(s"failed with $e", e) }
          _ <- ref.set(e)
        } yield {}
      }
    } yield {
      new CassandraHealthCheck[F] {
        def error = ref.get
      }
    }
  }


  type Statement[F[_]] = F[Unit]

  object Statement {

    def of[F[_] : Monad : CassandraSession](consistency: ConsistencyConfig.Read): F[Statement[F]] = {
      for {
        prepared <- "SELECT now() FROM system.local".prepare
      } yield {
        prepared.bind().setConsistencyLevel(consistency.value).first.void
      }
    }
  }
}<|MERGE_RESOLUTION|>--- conflicted
+++ resolved
@@ -18,14 +18,9 @@
 
 object CassandraHealthCheck {
 
-<<<<<<< HEAD
-  def of[F[_] : Concurrent : Temporal : LogOf](
-    session: Resource[F, CassandraSession[F]]
-=======
   def of[F[_] : Concurrent : Timer : LogOf](
     session: Resource[F, CassandraSession[F]],
     consistencyConfig: ConsistencyConfig.Read
->>>>>>> eda121f3
   ): Resource[F, CassandraHealthCheck[F]] = {
 
     val statement = for {
